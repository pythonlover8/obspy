--- conflicted
+++ resolved
@@ -26,21 +26,12 @@
     """
     data = fh.read(16)
     # byte order format for this data. Uses letter “I” for Intel format
-<<<<<<< HEAD
-        # data (little endian) or letter “M” for Motorola (big endian) format
+    # data (little endian) or letter “M” for Motorola (big endian) format
     format = unpack(b'=c', data[0:1])[0]
     if format == b'I':
         endian = b'<'
     elif format == b'M':
         endian = b'>'
-=======
-    # data (little endian) or letter “M” for Motorola (big endian) format
-    format = unpack('=c', data[0])[0]
-    if format == 'I':
-        endian = '<'
-    elif format == 'M':
-        endian = '>'
->>>>>>> 107b94a5
     else:
         raise ValueError('Invalid tag: missing byte order information')
     # magic: check for magic number "31"
