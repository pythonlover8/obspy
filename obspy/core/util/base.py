--- conflicted
+++ resolved
@@ -23,11 +23,7 @@
 # defining ObsPy modules currently used by runtests and the path function
 DEFAULT_MODULES = ['core', 'gse2', 'mseed', 'sac', 'wav', 'signal', 'imaging',
                    'xseed', 'seisan', 'sh', 'segy', 'taup', 'seg2', 'db',
-<<<<<<< HEAD
-                   'realtime', 'datamark', 'css', 'y', 'station']
-=======
-                   'realtime', 'datamark', 'css', 'y', 'pde']
->>>>>>> b085d58f
+                   'realtime', 'datamark', 'css', 'y', 'pde', 'station']
 NETWORK_MODULES = ['arclink', 'seishub', 'iris', 'neries', 'earthworm',
                    'seedlink', 'neic', 'fdsn']
 ALL_MODULES = DEFAULT_MODULES + NETWORK_MODULES
