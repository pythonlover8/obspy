master:
 - obspy.core:
   * Casting FDSN identifiers to strings upon setting in the stats dictionary
     (see #1997).
 - obspy.io.shapefile:
   * Add possibility to add custom database columns when writing catalog
     objects to shapefile (see #2012)
 - obspy.signal.PPSD:
   * Fixed exact trace cutting for PSD segments (see #2040).
<<<<<<< HEAD
 - obspy.signal.cross_correlation:
   * Add new correlate_template function with 'full' normalization option,
     required for correlations in template-matching
     (see Issue #2035 and PR #2042).
=======
>>>>>>> 1fbdebb1

1.1.x:
 - General:
   * Tests pass with numpy 1.14 (see #2044).
 - obspy.core:
   * Fix pickling of traces with a sampling rate of 0 (see #1990)
 - obspy.clients.arclink:
   * Raise a warning at import time that the ArcLink protocol will be
     deprecated soon (see #1987).
 - obspy.io.reftek:
   * Fix problems reading some Reftek 130 files, presumably due to floating
     point accuracy issues in comparing timestamps. Internal representation of
     time stamps is changed to integer nanosecond POSIX timestamp (see #2036,
     #2038)
 - obspy.io.seiscomp:
   * Fix inventory read when maxClockDrift is unset in SC3ML (see #1993)
 - obspy.io.stationxml
   * Allow writing of dates before 1900 also on Python 2 (see #2013, #2015).
   * Write the UTC time zone specifier to all times (see #2015).
 - obspy.signal:
   * Allow singular COUNT units in evalresp (see #2003, #2011).

1.1.0: (doi: 10.5281/zenodo.165135)
 - General:
   * Read support for Guralp Compressed Format (GCF) waveform data,
     obspy.io.gcf (see #1449)
   * Read support for Reftek 130 (rt130) waveform data,
     obspy.io.reftek (see #1433)
   * Add Nordic format (s-file) read/write (see #1517)
   * Read and write support for events in the SCARDEC catlogue format
     (see #1391).
   * Read support for IASPEI ISF ISM 1.0 Bulletin event data,
     (see #1946)
   * Write support for AH (Ad Hoc version 1) format (see #1754)
   * Client to access the Nominal Response Library (NRL) (see #1185).
   * `obspy.read_inventory()` can now read dataless SEED and RESP files
     (see #1185).
   * change version number scheme for scenarios when no official version number
     can be determined (see #1889 and #1916)
   * Support for the IRIS Federator and EIDAWS FDSNWS web routing services
     (see #1779 and #1919).
 - obspy.core:
   * UTCDateTime is now based on nanoseconds (long) instead of a unix
     timestamp in microseconds (float) - resulting in higher precision and
     support for years 1-9999 (see #1325)
   * Ensure that Trace.data is always C-contiguous in memory (see #1732)
   * Event/ResourceIdentifier is now object aware, meaning even if two
     objects share a resource_id the distinct objects will be returned with
     the get_referred_object method provided both are still in scope. If one
     of the objects gets garbage collected, however, a warning will be issued
     and the behavior will be the same as before (see #1644).
   * Better error message when attempting to write invalid QuakeML resource
     ids (see #1699).
   * Stream/Trace.write() can now autodetect file format from file extension
     (see #1321).
   * New convenience property `.matplotlib_date` for `UTCDateTime` objects to
     get matplotlib datetime float representation (which can be used in
     time-based matplotlib axes, e.g. by Stream.plot(); see #1339).
   * Trace.times() has new options `type` and `reftime` to support fetching an
     array of sampletimes in various different timing varieties ("relative":
     the old default, float relative to trace starttime or `reftime` in
     seconds; "utcdatetime": absolute times as UTCDateTime objects;
     "timestamp": array of float POSIX timestamps, compare
     `UTCDateTime.timestamp`; "matplotlib": array of float matplotlib dates,
     useful for plotting on matplotlib time axes; see #1307)
   * A trace's stats.network/station/location/channel can now also be set in
     one line using a SEED ID string (e.g. `trace.id = "GR.FUR..HHZ"`,
     see #1439).
   * Instrument correction for response list stages originating from inventory
     objects (see #1514).
   * `Stream.rotate(...)` can now also be used to rotate unaligned channels to
     Z-N-E, given an Inventory (see #1310)
   * Non finite floats (NaN, inf, -inf) can now no longer be set for all
     event objects (see #1597).
   * Instrument responses can now also be calculated for a given list of
     frequencies (see #1598).
   * Order of extra tags for event type classes serialized to QuakeML can now
     be controlled by using an OrderedDict (see #1617)
   * Bode plots can now optionally plot the phase in degrees (see #1763).
   * `Stream.select()` now also works on the component level if channels only
     have one letter (see #1847).
   * Now strips all invalid characters from the temporary filenames used for
     downloading data using the `read_X()` methods (see #1958).
 - obspy.clients.earthworm:
   * Much faster trace unpacking (see #1762).
 - obspy.clients.fdsn:
   * empty SEED codes (e.g. ``network=''``) will now be properly sent to the
     server as options and not omitted, which led to wildcard matching (for
     details see #1578)
   * The mass downloader now has `exclude_networks` and `exclude_stations`
     arguments to not download certain pieces of data. (see #1305)
   * The mass downloader can now download stations that are part of a given
     inventory object.
   * The mass downloader now also works with restricted data. (See #1350)
   * No data (HTTP 204) responses now raise `FDSNNoDataException` rather than
     the more general `FDSNException`.
   * Fixing cross implementation of bulk waveform and station requests (see
     #1685).
   * Adding mappings for the TEXNET (see #1852) and the ICGC (see #1902)
     services.
   * Support for the non-standard EIDA token authentication (see #1928).
 - obspy.imaging:
   * The functionality behind the `obspy-scan` command line script has been
     refactored into a `Scanner` class so that it can be reused in custom
     workflows. (see #1444)
 - obspy.imaging.cm:
   * new colormap: viridis_white. This is a modification of viridis that
     goes to white instead of yellow but remains perceptually uniform. It
     is especially useful for printing when an image should merge with the
     white background.
 - obspy.imaging.waveform:
   * Support for filling the wiggles when plotting sections (horizontal and
     vertical, see #1445).
 - obspy.io.arclink:
    * Read support for Arclink Inventory XML (see #1539)
    * default for `route` parameter in metadata requests is changed to `False`
      (see #1756)
 - obspy.io.ascii:
    * Custom formatting of sample values when writing SLIST and TSPAIR.
 - obspy.io.datamark:
    * Renamed without deprectation to obspy.io.win to match its original name.
      Datamark is a datalogger, saving the WIN format.
 - obspy.io.gse2:
    * Read support for GSE2.0 bulletin (see #1528)
 - obspy.io.nlloc:
    * Also parse author information and COMMENT line (see #1484)
    * Fix reading hypocenter files created by NonLinLoc versions of the 6.0.x
      beta branch (see #1760 and #1783)
 - obspy.io.quakeml:
    * Read and write support for nested custom tags (see #1463)
    * Fix some minor bugs that could lead to empty stub elements, e.g. like
      empty MomentTensor when reading and later writing again a QuakeML file
      with a FocalMechanism but no MomentTensor, potentially resulting in
      QuakeML files that breach the QuakeML schema (see #1896)
 - obspy.io.seiscomp:
    * Read and write support for SC3ML event (see #1638 and #1848)
    * Fix bug where files with arbitrary publicIDs and files with missing
      depth, latitude, longitude, or elevation tags could not be read
      (see #1817)
 - obspy.io.stationtxt:
    * Write support for stationtxt format (see #1466)
 - obspy.io.stationxml:
    * Read and write support for custom tags (see #1024)
    * No longer add the (unused) time zone field to StationXML datetimes to
      follow the example of big data centers. (see #1572)
    * Level of detail can be specified during inventory write (see #1830)
      using the level keyword (one of: network, station, channel, response).
    * Skip empty and incomplete channels during reading (see #1839, #1840).
 - obspy.io.segy:
    * Fixing an issue when comparing two still packed SEG-Y trace headers
      (see #1735).
    * Iterative reading of large SEG-Y and SU files with
      `obspy.io.segy.segy.iread_segy` and `obspy.io.segy.segy.iread_su`.
      (see #1400).
    * Write correct revision number (see #1737).
    * Textual headers will now always contain the file revision number and the
      end header mark if nothing else exists at these positions (see #1738).
    * The SEG-Y format detection now also checks the format version number
      (see #1781).
    * Enable reading SEG-Y files that have day of year 0 in trace header
      (see #1722).
    * Write textual file headers also if given as a text string
      (see #1811, #1813).
 - obspy.io.css:
   * Read support for NNSA KB Core format waveform data. (see #1332)
 - obspy.io.mseed:
   * New generic get_flags() utility function able to retrieve statistics
     about all fixed header flags and the timing quality. This makes the
     get_timing_and_data_quality() function obsolete which is thus
     deprecated and will be removed with the next release. The get_flags()
     function is also much faster. (see #1141)
   * Always hook up the libmseed logging to its Python counterpart to avoid
     some rare segfaults. (see #1658)
   * Update to libmseed v2.19.5 (see #1703, #1780, #1939).
   * Correctly read MiniSEED files with a data offset of 48 bytes (see #1540).
   * InternalMSEEDReadingError now called InternalMSEEDError and
     InternalMSEEDReadingWarning now called InternalMSEEDWarning as both
     can now also be raised in non-reading contexts (see #1658).
   * Should no-longer segfault with arbitrarily truncated files (see #1728).
   * Will now raise an exception when attempting to directly read mini-SEED
     files larger than 2048 MiB (#1746).
   * `.stats.mseed` attributes are no longer per-file but per-trace where
     applicable (see #1782).
   * `get_record_information()` - Don't fail if the word order is invalid.
 - obspy.io.nlloc:
   * Set preferred origin of event (see #1570)
 - obspy.io.nordic:
   * Add Nordic format (s-file) read/write (see #1517)
 - obspy.io.win:
   * see obspy.io.datamark.
 - obspy.io.xseed:
   * Added azimuth and dip to the get_coordinates() function. (see #1315)
   * Fixing some issues with the get_resp() output on Python 3 (see #1748).
   * Can now also parse RESP files (see #1185).
   * Can transform responses in the Parser object to ObsPy Inventory objects
     (see #1185).
 - obspy.scripts:
   * obspy-scan command line script now also plots and prints overlaps
     alongside gaps (see #1366)
   * obspy-plot now has option to disable min/max plot (see #1583)
 - obspy.signal:
   * fixed a bug in calibration.rel_calib_stack (resulting amplitude response
     had wrong scaling if using non-default "overlap_fraction", see #1821)
   * fixed a bug in coincidence_trigger() with event templates. when a template
     with mismatching SEED ID was encountered all following (potentially valid)
     templates were skipped as well (see #1850)
   * New obspy.signal.quality_control module to compute quality metrics from
     MiniSEED files. (see #1141)
   * New correlate function for calculating the cross-correlation function
     (new implementation based on Scipy).
     To calculate the shift of the maximum of the cross correlation use
     xcorr_max. The old xcorr function is deprecated but currently still
     exists (see #1585).
   * New obspy.signal.regression module to compute linear regressions, with or
     without weights, with or without allowing for an intercept. (see #1716,
     #1747)
   * add new plotting capabilities to PPSD (temporal variations per frequency
     and spectrogram-like plot) and also make underlying processed PSDs
     available via `PPSD.psd_values` property (see #1327)
   * Fixed bug in `rotate2zne()` for non-orthogonal configurations
     (see #1913, #1927).
   * Fixed build warnings in evalresp, partially backported from evalresp
     4.0.6 (see #1939).
 - obspy.taup:
   * Add obspy.taup.taup_geo.calc_dist_azi, a function to return the distance,
     azimuth and backazimuth for a source - receiver pair. (see #1538)
   * Fixing calculations through very small regional models. (see #1761)
   * Updated ray path plot method, added travel time plot method, and wrapper
     functions for both ray path and travel time plotting. (see #1501, #1877)

1.0.3: (doi: 10.5281/zenodo.165134)
 - obspy.core:
   * properly pass through kwargs specified for Trace.plot() down to the
     low-level plotting routines (e.g. events were not shown properly in
     dayplot of a trace, see #1566)
   * properly pass through kwargs from Stream.detrend() to Trace.detrend()
     (see #1607)
   * Correctly splitting masked arrays in Trace objects for a couple of corner
     cases (see #1650, #1653).
 - obspy.core.event.source:
   * Fix `farfield` if input `points` is a 2D array. (see #1499, #1553)
 - obspy.clients.earthworm:
   * Better end of stream detection. (see #1605)
   * More efficient unpacking of server response. (see #1680)
 - obspy.clients.neic:
   * Better end of stream detection. (see #1563)
 - obspy.clients.seedlink:
   * Better end of stream detection. (see #1605)
 - obspy.clients.seishub:
   * Fix wrong kwargs `first_pick` and `last_pick` in
     `Client.event.get_list()`. (see #1661)
 - obspy.io.mseed:
   * ObsPy can now also read (Mini)SEED files with noise records. (see #1495)
   * ObsPy can now read records with a data-offset of zero. (see #1509, #1525)
   * ObsPy can now read MiniSEED files with micro-second wrap arounds.
     (see #1531)
   * ObsPy can now read MiniSEED files with no blockette 1000. (see #1544)
   * ObsPy now always writes Blockette 100 if sampling rate accuracy is
     otherwise lost. (see #1550)
   * obspy.io.mseed.util.set_flags_in_fixed_header() now works with Python 3
     and also for files with Blockette 100 (see #1648).
 - obspy.io.quakeml:
   * write StationMagnitude.residual even when it is zero (see #1625)
   * read & write Event.region
 - obspy.io.sac:
   * `SACTrace.lpspol` and `lcalda` are `True` and `False` by default, when
      created via `SACTrace.from_obspy_trace` with a `Trace` that has no SAC
      inheritance. (see #1507)
   * Reference time not written to SAC file when made from scratch
     (see #1575)
   * Reinforce ASCII encoding in reading non-ASCII SAC files regardless of
      default encoding setting. (see #1768)
   * Implementing encoding flag for reading/writing SAC files.
- obspy.io.sh:
   * Fix writing of long headers for Python 3 (see #1526)
   * Whitespace in header fields is not ignored anymore (see #1552)
 - obspy.io.stationxml:
   * Datetime fields are written with microseconds to StationXML if
     microseconds are present. (see #1511)
 - obspy.io.zmap:
   * Use first origin/magnitude when writing to zmap if no origin/magnitude is
     set as preferred. (see #1569)
   * Parse origin time seconds as a float to avoid losing accuracy (see #1573)
 - obspy.signal:
   * PPSD: fix warning message on Python 3 that gets shown when waveforms and
     metadata mismatch (see #1506)
 - obspy.taup:
   * Allow for more than 10 phases with identical names (can happen for certain
     custom models, see #1593).

1.0.2: (doi: 10.5281/zenodo.49636)
 - obspy.core:
   * Added workaround for numpy issue where many FFTs of various lengths fill
     a cache that never gets cleared, effectively creating a memory leak
     (see #1424).
   * Trace.filter and Stream.filter don't work on masked arrays anymore because
     it produced unpredictable results due to the un-initialized data-chunk.
     The uninitialized masked gap is now also initialized to np.nan in case
     of floating point data which and a consistent fill value in case of
     integer data. (see #1363)
 - obspy.clients.fdsn:
   * Fixing issue with location codes potentially resulting in unwanted data
     to be requested. (see #1422)
   * Included low-gain seismometers in default channel filters in
     mass-downloader, also included non-oriented channels by default
     (see #1373).
 - obspy.db:
   * Fixed a bug in obspy-indexer command line script (see #1369,
     command line script was not working, probably since 0.10.0)
 - obspy.imaging:
   * Fixed a bug that leads to pressure/tension color blending when plotting
     semi-transparent DC beachball patches (i.e. with "alpha" not equal to 1,
     see #1464)
   * Fixed a bug when plotting non-DC beachball patches without fill colors
     (i.e. with "nofill=True", see #1464)
   * Fix arbitrary units in waveform section plot's offset axis, making it
     possible to add customizations to the plot afterwards (see #1382, see
     #1383)
 - obspy.io.ascii:
   * Fixed a bug that lead to wrong header information in output files when
     writing non-integer sampling rate data to SLIST or TSPAIR formats
     (see #1447)
- obspy.io.cmtsolution:
   * Make sure newer CMTSOLUTION files can also be read (see #1479).
 - obspy.io.gse2:
   * Fixed a bug that could lead to network code not present in GSE2 output
     (see #1448)
 - obspy.io.mseed:
   * Fixed a bug in obspy-mseed-recordanalyzer (see #1386)
 - obspy.io.nlloc:
   * Use geographic coordinates from the NonLinLoc Hypocenter-Phase file if
     no custom coordinate converter is provided. (see #1390)
   * Fix reading NonLinLoc Hypocenter-Phase files with more than one
     hypocenter in it. (see #1480)
   * Fix reading NonLinLoc Hypocenter-Phase files with unicode characters in
     them. (see #1483)
 - obspy.io.quakeml:
   * Fixed issue with improperly raised warnings when the same file is read
     twice. (#1376)
   * Fix writing empty network/station/channel codes in WaveformStreamID
     objects to QuakeML. (see #1483)
 - obspy.io.sac:
   * Try to set SAC distances (dist, az, baz, gcarc) on read, if "lcalda" is
     true.  If "dist" header is found, distances aren't calculated.
   * SACTrace class returns header values as native Python types instead of
     NumPy types.
   * SACTrace.iqual is no longer accepts enumerated string values, but
     arbitrary integer values. (see #1472)
   * SACTrace.read now replaces non-ASCII and null-termination characters in
     string headers with whitespace unless the "debug_strings=True" flag is
     used. (see #1432)
 - obspy.io.stationxml:
   * Always set the number attribute for poles and zeros. (see #1481)
 - obspy.signal:
   * PPSD.plot(): fix plotting of percentiles, mode and mean and setting
     period limits when using "xaxis_frequency=True" (see #1406, #1416)
   * Work around a bug in SciPy that results in wrong results for bandpass
     filter when using Nyquist frequency (or higher) as high corner of the
     passband (see #1451)
 - obspy.taup:
   * Fixing path for Pn. (see #1392)

1.0.1: (doi: 10.5281/zenodo.48254)
 - General:
   * Some methods might have unnecessarily upcasted float32 arrays to float64.
     Now methods for which it makes sense and which don't lose accuracy don't
     upcast float32 arrays. Integers are still upcasted. Trace.resample() will
     also no longer return the original dtype which might have resulted in a
     large loss of accuracy but it now always returns float64 arrays.
     (see #1302)
 - obspy.core:
   * Trace.normalize() does no longer divide by zero in case an all-zeros
     data trace is being used. (see #1343)
   * Inventory.select() and consorts now behave as expected even with empty
     child elements. (see #1126, #1348)
   * Code formatting is no longer checked for clean release versions. Thus
     updates to the linters no longer break the tests for releases.
     (see #1312)
   * remove_response(..., pre_file=None, plot=True) works again. (see #1320)
 - obspy.clients.arclink:
   * Restored ArcLink encryption support. (see #1352, #1347)
 - obspy.clients.fdsn:
   * Local URLs are now recognized as valid URLs. (see #1309)
   * Some bug fixes for the mass downloader. (see #1293, #1304)
   * The NOA node has been added to the list of known nodes.
     (see 2347a25714bc3e16068031f4b6138fafd627d34e)
 - obspy.io.sac:
   * More automatic merging of SAC and ObsPy headers. The new `obspy.io.sac`
     modules thus behaves more like the old one and more in line with
     expectations of users. (see #1285)
   * No more out of bounds errors when assigning coordinates. (see #1300)
   * The evdp header can be set again. (see #1345)
   * Correctly propagating sampling rate changes to the SAC headers.
     (see #1317)
   * Always set nvhdr, leven, lovrok, iftype to ensure valid SAC files.
     (see #1204)
 - obspy.io.xseed:
   * The Parser.get_paz() method now works with multiple blockette 53s.
     (see #1281)
 - obspy.taup
   * Fixed wrong azimuth direction for paths > 180 degrees distance (see #1289)
   * Azimuth is appended to arrivals as well (see #1289)
   * Fixed issue with taup cache function on Python 2.7. (see #1308)

1.0.0: (doi: 10.5281/zenodo.46151)
 - General:
   * Requirements have been increased to reflect latest distributions:
     * Removed support for Python 2.6.
     * Added support for Python 3.5.
     * matplotlib >= 1.1.0 is now required.
     * numpy >= 1.6.1 is now required
     * scipy >= 0.9.0 is now required
   * Reorganized the submodule structure. We provide a deprecation path so the
     old imports will continue to work for one ObsPy version.
   * Consistent naming scheme across the code base. This results in some
     functions having different names. Most things that worked with ObsPy 0.10
     will continue to work with this version, but starting with the next
     version they will fail. Pay attention to the deprecation warnings.
   * Support for additional waveform data formats:
     - Read support for the ASCII format for waveforms from the K-NET and
       KiK-net strong-motion seismograph networks.
   * Support for additional event data formats:
     - CMTSOLUTION files used by many waveform solvers.
     - ESRI shapefile write support, useful in GIS applications (see #1066)
     - Google Earth KML output.
   * Support for additional station data format:
     - The FDSN web service station text format can now be read.
     - Read support for the NIED's moment tensor TEXT format (see #1125)
     - Google Earth KML output.
     - Read support for SeisComP3 inventory files.
 - obspy.core:
   * New method for generating sliding windows from Stream/Trace windows.
     (see #860)
   * Stream/Trace.slice() now has the optional `nearest_sample` argument from
     Stream/Trace.trim().
   * Trace.remove_response() now has `plot` option to show/output a plot of all
     individual steps of instrument response removal in frequency domain
     (see #1116).
   * New method Stream/Trace.remove_sensitivity() to remove instrument
     sensitivity
   * Fix incorrect parsing of some non-ISO8601 date/time strings. (see #1215)
   * Added plotting method to Event (customizable subplots from a selection
     of map, beachball and farfield radiation plots, see #1192)
 - obspy.clients.fdsn:
   * Replace FDSN webservice shortcut `NERIES` with `EMSC` and deprecate the
     `NERIES` shortcut, will be removed in a future release (see #1146).
   * Now requests gzipped data for the XML files. Much smaller files!
   * The station service can now also be used to download files in the text
     format. This has limited information but is much faster.
   * New mass downloader to assist in downloading data across a large number
     of FDSN web services.
   * Catch invalid URLs when initialising Client and avoid confusing error
     messages (see #1162)
 - obspy.clients.filesystem.sds:
   * New client to read data from local SDS directory structure (see #1135).
   * Command line script `obspy-sds-report` to generate html page with
     information on latency, data availability percentage and number of gaps
     for a local SDS archive (see #1202)
 - obspy.clients.neries:
   * Removed the dedicated client. Data can still be accessed by using the FDSN
     client.
 - obspy.clients.syngine:
   * New client for the IRIS Syngine service to retrieve custom synthetic
     seismograms.
 - obspy.imaging:
   * Experimental support for Cartopy when plotting maps. Use the `method`
     argument to functions that plot maps to select between Basemap or Cartopy.
   * New default colormap for all plots. A backport of the new viridis colormap
     from matplotlib is available for those using older matplotlib releases.
   * Added plotting routines for farfield radiation patterns of moment tensors
 - obspy.io.kml:
   * New module for Google KML output of Inventory and Catalog objects
     (e.g. for use in Google Earth)
 - obspy.io.mseed:
   * Upgrade to libmseed 2.16
 - obspy.io.seiscomp.sc3ml:
   * New module reading SeisComP3 inventory files to ObsPy inventory objects
     (see #1182).
 - obspy.io.shapefile:
   * New module for ESRI shapefile write support (see #1066)
 - obspy.io.stationtxt:
   * New module reading the FDSN station files.
 - obspy.signal:
   * Switch to second-order sections for filters; backported from SciPy 0.16.0
     (see #1028)
   * New Lanczos interpolation/resampling (see #1101)
   * Higher order detrending methods (see #1173)
   * PPSD (see #931, #1108, #1130, #1187):
     - Algorithm for PSD computation was improved, especially affecting results
       at long periods (for detailed discussion see #931 and #1108).
     - Keywords `paz` and `parser` were removed in favor of new keyword
       `metadata`. PPSD now accepts `metadata` in a much wider range
       of formats:
          * Inventory objects (e.g. from StationXML or from FDSN webservice)
          * obspy.io.xseed Parser objects (e.g. from dataless SEED file)
          * filename of a RESP file
          * dictionary with poles and zeros information (like in
            prior versions)
       Most old codes should still work, issuing a deprecation warning, but
       old code that specifies *both* `paz` and `parser` keywords will raise
       an exception.
     - Whenever possible (i.e. when using for `metadata` an Inventory,
       a Parser or a RESP file), response calculation now takes into account
       the full response (all stages) as opposed to only using the poles and
       zeros response stage (as was done in previous versions when using a
       Parser object). When using a poles and zeros dictionary response
       calculation is unchanged (as no information on other stages is
       available, of course).
     - PPSD now stores the psd for each time segment that gets processed,
       instead of only storing the stacked histogram. That way, differing
       custom stacks with various selection criteria (e.g. time of day, by
       weekday, etc.) can now be made from the same processed data
       (see #1130).
     - New save/load mechanism using numpy .npz binary format that circumvents
       some problems with the old pickle mechanism:
       `PPSD.save_npz()` and `PPSD.load_npz()` (and `PPSD.add_npz()` to add
       data from additional npz files)
     - Change default colormap to new obspy default sequential colormap
       (matplotlibs new viridis colormap). The old PQLX colormap is provided by
       `obspy.imaging.cm.pqlx` and can be used with
       `PPSD.plot(..., cmap=...)`.
     - new option `PPSD.plot(..., cumulative=True)` for a cumulative plot of
       the histogram, i.e. a non-exceedence percentage visualization, similar
       to the `percentile` option.
     - x axis in `PPSD.plot()` can be switched to frequency in Hz with
       `PPSD.plot(..., xaxis_frequency=True)` (see #1130)
     - changes to special handling of rotational: now handled by kwarg
       `special_handling="ringlaser"` (kwarg `is_rotational_data` is
       deprecated, see #916)
     - special handling option for hydrophone data (no differentiation, see
       #916)
     - bin width on frequency axis can now be controlled using
       `PPSD(..., frequency_bin_width_octaves=...)` (in fractions of octaves,
       default is the old fixed setting of 1/8 octaves as in PQLX)
 - obspy.taup
   * Added support for nd file format for input velocity models. Allows for
     named discontinuities at arbitrary depths allowing for less Earth like
     models (see #1147).
   * Added three methods (`get_travel_times_geo()`, `get_pierce_points_geo()`
     and `get_ray_paths_geo()`) to `TauPyModel` to handle station and
     event location data as latitude and longitude, instead of the source to
     station distance in degrees. In addition `get_ray_paths_geo()` and
     `get_pierce_points_geo()` decorate the returned pierce points and ray
     paths with the latitude and longitude of each point. Some functionality
     needs the `geographiclib` module to be installed. (See #1164.)
   * ObsPy now ships with a bunch of new velocity models in addition to the
     existing ones: `prem`, `sp6`, `1066a,b`, `herrin` (See #1196).
   * Add support for buried receivers (see #1103.)
   * Port more accurate calculation of ray parameter from Java. The effect is
     stronger for longer phases, but also corrects issues with shorter body and
     surface waves (see #986.)
   * Fix incorrect branch splitting which also caused issues for extremely
     shallow phases (see #1057.)
   * Proper cache for model splits resulting in much faster calculations if
     the source depth is repeatedly the same (see #1248).

0.10.3: (doi: 10.5281/zenodo.46150)
  - obspy.core:
    * Fix reading of multiple catalog files using globs (see #1065).
    * Fixed a bug when using
      `Trace.remove_response(..., water_level=None)`.
      With that setting that is supposed to not use any water level
      stabilization in the inversion of the instrument response
      spectrum actually the instrument response was never inverted and
      thus instead of a deconvolution a convolution was performed
      (see #1104).
    * Fixing floating point precision/rounding issue with UTCDateTime when
      initializing with floating point seconds, i.e. with microseconds,
      that could lead to microseconds being off by 1 microsecond
      (see #1096)
    * Correct gap/overlap time returned by Stream.get_gaps() and printed
      by Stream.print_gaps() which was incorrect by one time the sampling
      interval (see #1151)
    * Stream.get_gaps(): return overlaps specified in units of samples
      as negative integers (see #1151)
  - obspy.fdsn:
    * More detailed error messages on failing requests (see #1079)
    * Follows redirects for POST requests (see #1143)
  - obspy.imaging:
    * fix some bugs in `obspy-scan` (see #1138)
  - obspy.mseed:
    * Blockette 100 is now only written for Traces that need it. Previously
      it was written or not for all Traces, depending on whether the last
      Trace needed it or not. (see #1069)
    * Fixed a bug that prevented microsecond accuracy for times before 1970
      (see #1102).
    * Updated to libmseed 2.17.
  - obspy.signal:
    * Bug fixed within rotate.rotate2zne(). Additionally it can now also
      perform the inverse rotation (see #1061).
    * Bug fixed in triggering. When using option `max_len_delete` and a trigger
      occurred right before the end of data, one trigger was potentially lost
      (see #1145 for details).
  - obspy.station:
    * Plotting responses across multiple channels is more robust now in
      presence of some strange channels (e.g. with zero sampling rate,
      happens e.g. for state of health channels, see #1115)
    * ObsPy no longer assumes that the StationXML namespace is the default
      namespace (see #1060).
    * Checking if a file is a StationXML file is less rigorous (and much
      faster) now (not checking strict validity against xsd schema but
      only looking for a FDSNStationXML root element, see #1114).
      This means that `read_inventory()` without explicitly specified
      format will correctly detect more files as StationXML that have very
      slight breaches of the schema but still can be interpreted as
      StationXML.
    * fix saving `xcorrPickCorrection()` results to an image file (see #1154)
  - obspy.taup:
    * Calculating arrival times for surface waves now works (see #1055)
    * Calculating arrivals for underside reflections now works (see #1089)
  - obspy.y:
    * correct misspelled name of a Y specific header field (see #1127)
  - obspy.zmap
    * Add support for time values with sub-second precision (see #1093)

0.10.2: (doi: 10.5281/zenodo.17641)
 - obspy.core:
   * Fix catalog plot with events that have no origin depth or
     origin time (see #1021)
 - obspy.datamark:
   * Fix datawide=3 and datawide=0.5 block reading (see #1016)
 - obspy.earthworm:
   * Fix Python3 compatibility problem
 - obspy.imaging:
   * Fix flipped maps due to bug in Basemap
   * Fix handling of velocity reduction in section plots with degree offsets
     (see #1029)
   * Allow section plots over existing figures by not modifying existing lines
   * Don't prematurely close waveform figure if returning its handle
 - obspy.seedlink:
   * Fix Python3 compatibility for seedlink.easyseedlink
   * Basic seedlink client: Properly timeout requests with valid station
     selection but no data available in selected time window (see #1045)
 - obspy.signal:
   * Fix return data types/values of polarization routines (see #1026)
 - obspy.station:
   * Fix URL to FDSN StationXML schema in StationXML output (see #1023)

0.10.1: (doi: 10.5281/zenodo.16248)
 - minor changes for correct distribution of official release
   tar/zipball (see #993, #994)
 - one minor encoding-related bugfix in mopad script (see #992)

0.10.0: (doi: 10.5281/zenodo.16200)
 - Highlights:
   * Python3 support
   * anaconda support
   * New formats: AH, CNV, Kinemetrics EVT, NDK, NLLOC, PDAS, ZMAP
   * ObsPy licensed under LGPL v3.0 now as a whole.
 - General:
   * Support for Python 3.3 and 3.4 in addition to 2.6 and 2.7
   * ObsPy licensed under LGPL v3.0 now as a whole.
   * More generic processing history for most Stream and Trace methods.
   * Now requires NumPy >= 1.4.0
   * Now requires SciPy >= 0.7.2
   * Tested compatibility with most major Linux distributions still
     receiving updates.
   * The next major obspy release (0.11) will drop support for:
     * Python < 2.7
     * matplotlib < 1.1
     * numpy < 1.6
     * scipy < 0.10
 - obspy.ah
   * New submodule for reading the AH (Ad Hoc) waveform format
 - obspy.arclink:
   * add support for Poles and Zeros type "B" (Analog, Hz), see #899
 - obspy.core:
   * Preview waveform plot improved: interactive updating of ticks and
     ticklabels, correct ticklabels for sub-minute zoom level (#657)
   * fixed a problem with UTCDateTime with timestamps of far future
     dates (larger than 2038, often seen in StationXML end dates,
     see #805)
   * Support for basic custom namespace tags in QuakeML I/O (see #454)
   * `interpolate()` method for Stream/Trace objects.
   * Dictionary values added to an AttribDict will now be converted to an
     AttribDict.
   * Removed custom OrderedDict backport for Python 2.6. Now relies on the one
     provided by the future package.
   * Renamed 'type' argument to 'method' in the Trace.differentiate() method.
   * Renamed 'type' argument to 'method' in the Trace.integrate() method.
     Additionally, several broken alternate methods have been removed.
   * new plugins for NonLinLoc formats for readEvents() and
     Catalog/Event.write() (see obspy.nlloc and #900)
   * The wrap_long_string utility function is deprecated. Users may use the
     textwrap module which provides similar functionality.
   * new plugin for CNV event format (used by VELEST) for
     Catalog/Event.write() (see obspy.cnv and #905)
   * better customizable control during merging traces with sub-sample shift
     of sampling points (see #980)
 - obspy.cnv:
   * new plugin to write CNV event files (used by VELEST) from
     Catalog/Event objects. (see #905)
 - obspy.css:
   * Support for little-endian binary and ASCII files (see #881).
   * Support exporting Inventory objects to CSS relations.
 - obspy.fdsn:
   * WADL files are cached per Python process.
   * Bulk station downloading using POST requests.
   * Support for FDSNWS 1.1, e.g. the `matchtimeseries` parameter for the
     station service.
 - obspy.imaging:
   * Maintain beach ball aspect ratio through optional axes argument (see
     #734)
   * Refactored Catalog.plot() into helper routine
     obspy.imaging.maps.plot_basemap() (see #753).
   * The projections of Catalog.plot() have been modified slightly to provide
     equal-area projections:
     * The `"cyl"` projection is now named `"global"`. It is now the Mollweide
       projection.
     * The '"local"` projection now uses the Albers Equal Area projection.
 - obspy.kinemetrics
   * New submodule for reading the Kinemetrics EVT waveform format
 - obspy.mseed:
   * Support for reading and writing all encodings supported by libmseed.
   * proper error reporting while reading
   * `details=True` when reading will now write to
     `Trace.stats.mseed.blkt1001.timing_quality` instead of
     `Trace.stats.mseed.timing_quality`.
   * The timing quality will now also be written to a file if it is set.
   * Non-existing values when reading with `details=True` will now be set to
     `False` instead of `-1`.
   * New utility function `obspy.mseed.util.set_flags_in_fixed_header()`
     giving the ability to overwrite flags in the fixed header of existing
     MiniSEED files.
   * The sequence number of the first record of each Trace can now be
     specified when writing MiniSEED files.
   * `obspy-mseed-recordanalyzer`:
       - Bugfix: when specifying an out-of-bounds record number, information
         about the last record in the file was displayed (see #957). Now a
         proper error message is shown and the command line script exits
         with non-zero exit code.
       - Faster reading of a single record header
       - Added option "-a" to print information of all records
   * upgrade to libmseed 2.15
 - obspy.ndk:
   * New submodule able to read NDK files from the Global CMT project.
 - obspy.neries:
   * The whole module is deprecated and will be removed with the next major
     release. To access EMSC event data please use the obspy.fdsn client
     (use `Client(base_url='NERIES', ...)`), for access to ORFEUS waveform
     data please use the obspy.fdsn client (use
     `Client(base_url='ORFEUS', ...)`) and for travel times please use
     obspy.taup.
 - obspy.nlloc:
   * new plugins to write NonLinLoc Phase observations files from
     Catalog/Event objects and to read NonLinLoc Hypocenter-Phase file into
     Catalog/Event objects. (see #900)
 - obspy.pdas:
   * read support for PDAS waveform files
 - obspy.sac:
   * New `byteorder` option for writing sac files to disk.
   * Can now read/write from/to file-like objects like io.BytesIO and open
     files.
 - obspy.seedlink:
   * bugfix: INFO responses from the IRIS ringserver are now parsed
     correctly (see #807)
   * New submodule `easyseedlink` providing an easier way to create
     SeedLink clients
   * New `Client` class providing a basic seedlink client for individual
     requests of finite time windows (i.e. non-continuous programs)
   * Fix memory leak in `SLClient` (MiniSEED record leak in packet parser,
     see #918)
 - obspy.seisan:
   * bugfix the actual data were misaligned by one
 - obspy.seishub:
   * use specified timeout in all requests to server (see #786)
   * Helper method `Client.event.getEvents()` to fetch a `Catalog` object
     from a seishub server of version 1.4.0 or higher.
 - obspy.signal:
   * Increased performance of PPSD plotting.
   * Interpolating methods. Wrappers around routines from scipy and a custom
     `weighted average slopes` method from Wiggins 1976.
   * PPSD has new methods to extract mean and mode of the histogram by
     frequency (see #804)
   * PPSD: water level in instrument correction can now be specified by user
     on PPSD initialization
   * New polarization analysis methods: flinn, vidale, pm
 - obspy.station:
   * add plotting methods (response/bode, location maps) to
     Inventory/Station/Channel/Response objects (see #750)
   * add get_coordinates method to inventory and network objects (see #740)
   * read/write support for DataAvailability tags in StationXML files.
   * write support for SACPZ ASCII representation of channel responses.
 - obspy.taup:
   * Replaced Fortran implementation with much more powerful Python port of
     Java TauP. This enabled us to drop all Fortran code, which simplifies
     releases and builds tremendously.
 - obspy.xseed:
   * add support for Poles and Zeros type "B" (Analog, Hz), see #899
 - obspy.zmap:
   * New module which adds ZMAP read/write support
 - scripts:
   * All scripts now require argparse instead of optparse.
   * All scripts now accept -V or --version to print version information.
   * obspy-dataless2xseed: -v and --version options are renamed to -x and
     --xml-version to not conflict with above option.
   * obspy-indexer: Options have been modified or amended slightly:
     * --data is a new alias to -d.
     * --db-uri is a new alias to -u.
     * --log is a new alias to -l.
     * --poll-interval is a new alias to -i.
     * --recent is a new alias to -r.
     * -a is a new alias to --all-files.
     * -f is a new alias to --force-reindex.
     * -H is a new alias to --host.
     * -p is a new alias to --port.
     * --check_duplicates is renamed to --check-duplicates.
     * --drop_database is renamed to --drop-database.
     * --mapping_file is renamed to --mapping-file.
     * --run_once is renamed to --run-once.
   * obspy-mopad: Options have been modified or amended slightly:
     * convert subcommand:
       * No changes.
     * decompose subcommand:
       * --input_system is renamed to --input-system.
       * --output_system is renamed to --output-system.
     * gmt subcommand:
       * --show_1fp is renamed to --show-1fp.
       * --show_isotropic_part is renamed to --show-isotropic-part.
     * plot subcommand:
       * --basis_vectors is renamed to --basis-vectors.
       * --full_sphere is renamed to --full-sphere.
       * --input_system is renamed to --input-system.
       * --lines_only is renamed to --lines-only.
       * --output_file is renamed to --output-file.
       * --pa_system is renamed to --pa-system.
       * --pressure_colour is renamed to --pressure-colour.
       * --show1fp is renamed to --show-1fp.
       * --show_isotropic_part is renamed to --show-isotropic-part.
       * --tension_colour is renamed to --tension-colour.
   * obspy-plot: --format option is accepted as an alias of -f.
   * obspy-print: Options have been modified or amended slightly:
     * --format is a new alias of -f.
     * --nomerge is renamed to --no-merge.
   * obspy-runtests: -a option is accepted as an alias of --all.
   * obspy-scan: Options have been modified or amended slightly:
     * --endtime is renamed to --end-time.
     * --event-times is renamed to --event-time. --event-time may be specified
       multiple times.
     * --ids is renamed to --id. --id may be specified multiple times.
     * --nox is renamed to --no-x.
     * --nogaps is renamed to --no-gaps.
     * --starttime is renamed to --start-time.

0.9.2: (doi: 10.5281/zenodo.10648)
 - general:
   * fix installation on CygWin (see #755)
 - obspy.core:
   * bugfix: Input/Output to/from QuakeML was missing Amplitude
     elements (see #763)
   * fixing very slow response removal for some magic bad values of npts
     (see #715)
   * extend remove_response for polynomial responses
     (thanks to Sebastien/bonaime, see #566)
 - obspy.datamark:
   * bugfix: channel code now correctly read (4 hex char)
   * bugfix: channels can have different sampling rate
   * improvement: datawide 0.5 (4 bits) encoding now supported
   * century of data can now be specified
 - obspy.fdsn:
   * time out errors get raised properly now. timeout can be specified at
     Client initialization now. (see #717)
   * for advanced users: endpoints of any particular service can now be
     specified explicitly (see #754)
   * new known FDSN providers: 'ORFEUS', 'GFZ', 'NERIES'
   * more robust WADL parser
   * the `attach_response=True` argument now uses a faster approach to
     download the station data
 - obspy.imaging:
   * Fixing waveform plotting.
 - obspy.sac:
   * SAC files with two digit year header field are now interpreted as
     "19xx", same as done by SAC (see #779)
 - obspy.seedlink:
   * bugfix: different instances of a SeedLink connection had a shared
     state (see #561)
   * multiple smaller bugfixes (see #777)
   * trailing null characters are now stripped from INFO responses (see #778)
 - obspy.seg2:
   * numbers are now also recognized as months
   * now filters non-printable chars from the header enabling it to read some
     more files
 - obspy.signal:
   * the TF misfits now correctly use logarithmic axes instead of scaling an
     image
 - obspy.station:
   * some bugfixes in the obspy.station object classes (see #710)
   * more robust writing of StationXML in case of missing elements
 - obspy.taup:
   * bugfix: avoid a bug that caused multiple calls to taup to result in
     spurious unexpected results (see #728)

0.9.0:
 -  general:
   * Added mock testing library.
 - obspy.arclink:
   * user keyword is now required during client initialization
 - obspy.core:
   * Stream/Trace.attach_response(): convenience method to attach response to
     traces from inventories.
   * new method Stream/Trace.remove_response() to remove instrument response
     from Response object attached to trace(s), e.g. after parsing a
     StationXML file. Similar to Stream/Trace.simulate(seedresp=...) for
     using a Parser object (from dataless or xseed) or RESP file, but less
     cluttered parameters and without the simulating a different instrument
     part.
   * Updated event classes to QuakeML 1.2 final.
   * Moved obspy.core.event.validate() to obspy.core.quakeml.validate()
   * The writeQuakeML() function, also accessible through
     Catalog.write(..., format="quakeml"), now has an optional keyword
     argument 'validate'. If True, the resulting QuakeML file will be
     validated against the QuakeML schema before being written. An
     AssertionError will be raised in case the validation fails.
   * validation of QuakeML against official schema working now
   * renamed obspy.core.util.types into obspy.core.util.obspy_types (#595)
   * new parameter replace for Enums which allows definition of replaceable
     keywords (fixes #531)
   * Trace.split() will return a stream object containing traces with unmasked
     arrays
   * trim(pad=True, fill_value=xxx) will return a NumPy ndarray as stated in
     the API documentation (#540)
   * read() supports now tar und zip archives and variants (tar.gz, tar.bz2)
   * new options for Stream/Trace.taper() to control the length of the
     tapering for all windowing functions and perform one-sided tapering
   * Many Stream and Trace methods are now chainable, e.g. st.taper().plot()
   * when using Stream/Trace.simulate(seedresp={...})) parameter "date" can
     now be omitted, start time of each trace is used for response lookup then
   * when using Stream/Trace.simulate(seedresp={...})) for parameter
     "filename" instead of the path to a local file now also can be provided
     either a file-like object with RESP information or an obspy.xseed.Parser
     object (e.g. created reading a dataless SEED file).
   * fix Stream.select() when using values like "" or 0, e.g.
     Stream.select(location="") or when filtering by component with a channel
     code less than 3 characters long (now these traces will be omitted from
     the result when filtering by component).
   * fix a bug when merging valid data into a masked trace (see #638)
   * event.ResourceIdentifier objects are now initialized with a QuakeML
     conform string by default, i.e. if no custom prefix is provided during
     initialization.
   * event.ResourceIdentifier.resource_id attribute was renamed to
     event.ResourceIdentifier.id
   * event.ResourceIdentifier now was has a method regenerate_uuid() that
     allows the random hash part to be regenerated for resource identifiers
     with no fixed id string (can be useful to generate a new hash if the
     referred object changes).
   * added a new test that asserts that the whole codebase is valid according
     to the flake8 tool.
   * inverse filtering of catalogs.
   * bugfix: Trace.simulate() now passes the SEED network, station, location,
     and channel identifiers to evalresp.
   * added command line script "obspy-print" to print information on local
     waveform files
   * check if ndim == 1 when setting Trace.data and raise if necessary,
     see #695
   * change waveform_id parameter in obspy.core.event.FocalMechanism to list
     of WaveformStreamID as specified in QuakeML docs (#633)
 - obspy.css:
   * new module for CSS (Center for Seismic Studies) format
   * currently read support for waveform data
 - obspy.db:
   * obspy-indexer script uses from now on hash symbols (#) instead
     of pipe (|) for features because pipe has a special meaning on
     most operating systems
 - obspy.fdsn:
   * new client module to access servers based on the FDSN web service
     definition (https://www.fdsn.org/webservices/)
 - obspy.gse2:
   * read/write STA2 header line which is officially mandatory but in
     pratice often not used
 - obspy.imaging:
   * more options to customize day plots
   * dayplot now plots matching picks (station, network, location) if a list
     of event objects is provided using the `events` kwarg.
   * obspy-scan: new option --print-gaps
   * added plotting of record sections
   * automatic merging can be disabled for obspy-plot
 - obspy.pde:
   * new module for reading NEIC PDE bulletin files into an obspy catalog
     object. Only the "mchedr" format (file format revision of February 24,
     2004) is supported.
 - obspy.realtime:
   * two new processing plugins (offset, kurtosis)
 - obspy.seg2:
   * adding read support for SEG2 data format code 1 and 2
     (signed 16bit/32bit integer)
 - obspy.segy:
   * fix a bug in plotting (see #689)
   * Removed the SEG Y benchmark plots. Now part of obspy/apps.
 - obspy.signal:
   * adding cross correlation single-station similarity checking with
     master event templates to coincidence trigger
   * new function for rotating arbitrarily oriented components to vertical,
     north, and east.
   * add PPSD support for segments of arbitrary length
   * default bin width of PPSD is changed to 1dB. This is the value used by
     McNamara and Buland 2004.
   * fix a bug when using evalresp with RESP files with very short epochs.
     see #631.
   * for seisSim(seedresp={...})) for parameter "filename" instead of the
     path to a local file now also can be provided either a file-like
     object with RESP information or an obspy.xseed.Parser object
     (e.g. created reading a dataless SEED file).
   * seisSim(seedresp={...}): the seedresp dictionary now requires network,
     station, location, and channel keys.
   * removed deprecated psd module - use spectral_estimation module instead
   * removed deprecated sonic function - use array_processing function instead
   * corrected function signature of c_sac_taper
 - obspy.station:
   * adding support for FDSN StationXML
 - obspy.mseed:
   * new kwarg arguments for reading mseed files: header_byteorder and
     verbose
   * libmseed v2.12
 - obspy.neic:
   * new module to access data from CWB QueryServer run at the National
     Earthquake Information Center (NEIC) in Golden, CO USA.
 - obspy.y:
   * adding read support for Nanometrics Y file format
 - scripts:
   * obspy-plot: new option "-o" to output plot to file instead of opening
     a window

0.8.4
 - bugfixes to make ObsPy work with the latest Python 2.x and NumPy releases
 - critical bugfixes for the waveform plotting and the xml wrapper
 - bugfix so that copy.deepcopy() works with the obspy.core.stream.Stream
   class
 - fixing some imports

0.8.3:
 - circumventing an issue in the current libmseed release that can lead to
   some float values being read in wrongly

0.8.2:
 - fixing a bug in plotting methods of Trace and Stream
 - stream/trace.plot(type="dayplot") can display event information now

0.8.1:
 - fixing a bug parsing QuakeML from a StringIO object using xml and
   autodetection

0.8.0:
 - version numbering: one single, common version number for ObsPy now.
   Use "import obspy; print obspy.__version__"
 - discontinuing Python 2.5 support
 - most important classes/functions can be imported like "from obspy import
   ...", currently: read, Trace, Stream, UTCDateTime and readEvents
 - obspy.arclink:
   * refactored attributes in getPAZ to stick better with the SEED standard
 - obspy.core:
   * fixing preview generation for sampling rates containing floats
   * fixing deprecated_keywords decorator for the case of removed keywords
   * fixing SLIST and TSPAIR reading/writing of empty traces or traces
     containing only one or two data points
   * adding taper() method to Trace/Stream using cosTaper of ObsPy and also
     all scipy windowing functions
   * adding cutout() method to Stream
   * removed all deprecated UTCDateTime methods
   * adding a class and script to determine flinn-engdahl regions for given
     longitude and latitude
   * adding rotate() method to Stream wrapping rotate functions in
     obspy.signal
 - obspy.imaging:
   * obspy-scan: adding options to control start/endtime and channels, adding
     options to not plot gaps and reducing file size for plots considerably.
 - obspy.iris:
   * many services have been discontinued on the server side. Use obspy.fdsn
     instead for discontinued services.
   * still existing services now are distinguished by a major version of the
     particular service (like obspy.fdsn).
 - obspy.mseed:
   * Bugfix writing traces containing one or two samples only
   * writeMSEED emits an UserWarning while writing an empty trace
 - obspy.sac:
   * fixing SAC and SACXY reading/writing of empty traces or traces containing
     only one or two data points
   * new debug_headers flag for reading SAC files in order to extract all
     header variables (issue #390)
 - obspy.segy:
   * unpack SEGYTrace.data on-the-fly patch contributed Nathaniel Miller
   * fixing a bug related to negative values in trace header
 - obspy.seishub:
   * adding kwarg to control number of retries for failing requests
   * adding obspy.xseed as dependency (in setup.py and debian/control)
   * changing obspy.client.station.getPAZ() call syntax to use seed_id
     (args/kwargs)
   * adding local caching of requests for PAZ and coordinates to avoid
     repeated requests to server
 - obspy.sh:
   * file extension 'QBN' not added twice anymore if data_directory was set
   * fixing SH_ASC and Q reading/writing of empty traces or traces containing
     only one or two data points
 - obspy.signal:
   * module psd has been refactored to spectral_estimation
   * adding function for cross correlation pick correction
   * removing pitsa-compatibility in response function calculation
     (no complex conjugate)
   * preventing a possible duplicated overall sensitivity removal in seisSim
     when using the option seedresp
   * adding optimized C-code for classic STALTA. Runs approximately, 1000x
     faster than pure python code. It has now the same order of speed as the
     recursive STALTA
   * new CAPON method for array_analysis / array_processing
   * sonic was renamed to array_processing, sonic is now deprecated
 - obspy.xseed:
   * fixed a bug with Dataless to XSEED conversion using split_stations=True
   * fixed a bug affecting getPAZ() and getCoordinates() when selecting
     specific channels from complex dataless files
     (see: https://github.com/obspy/obspy/issues/412)
   * added getInventory() method to the Parser object. Returns a dictionary
     about the contents of the Parser object. This is also integrated in the
     string representation and makes it more informative.
   * allow parsing of oversized VariableString from SEED, but warn and cut
     string to max_length at writing SEED (#701)
 - obspy.mseed:
   * adding experimental details option, which extracts timing quality and
     info on the calibration

0.7.1:
 - obspy.arclink:
   * proper DeprecationWarning for deprecated keywords for
     Client.getWaveform()
 - obspy.core:
   * fixing negative azimuths returned by gps2DistAzimuth [#375]

0.7.0:
 - obspy.arclink:
   * requesting time spans (using 'starttime' and 'endtime' keywords) are
     deprecated in Client.getPAZ() and Client.getMetadata() - use 'time'
     instead
   * output format has changed for Client.getPAZ(..., time=dt)
   * 'getCoordinates' and 'getPAZ' keywords are deprecated in
     Client.getWaveform() - use 'metadata' instead
   * Client.getWaveform(..., metadata=True) will return both keywords as well
     as PAZ - inventory request is done only once per request -> huge
     performance improvement compared to previous implementation
   * traces requested via Client.getWaveform(..., metadata=True) covering
     multiple instrumentations will be split and the correct PAZ are appended
 - obspy.core:
   * new Catalog/Event classes
   * read/write support for QuakeML files
   * new resample method for Trace and Stream object
   * Trace.__mod__ (splits Trace into Stream containing traces with num
     samples)
   * Trace.__div__ (splits Trace into Stream containing num traces)
   * implementation of __mul__ method for Trace and Stream objects
   * new formatSeedLink method for UTCDateTime object
   * new split method for transforming streams containing masked arrays into
     contiguous traces
   * new util.xmlwrapper module for uniform API for Python's default xml and
     lxml
   * new obspy.core.util.types.Enum class
   * refactored obspy.core.util.ordereddict into obspy.core.util.types
   * refactored kilometer2degrees and locations2degrees from obspy.taup into
     obspy.core.util.geodetics
   * adding 'equal_scale' option to plot() method
   * removing __hash__ fixture for Stream and Trace
   * stream.select works now case insensitive
   * support for initialization of UTCDateTime from numpy.string_ types
   * new dtype parameter on read method allows converting data into given
     dtype
   * AttribDict may now be initialized with (key, value) kwarg pairs, e.g.
     AttribDict(a=1, b=2).
    * changed many setter/getter in UTCDateTime to private methods, e.g.
      _getDate
   * added UTCDateTime.DEFAULT_PRECISION
   * import of an unsupported waveform will result into a TypeError [#338]
   * added compatibility methods for AttribDict and UTCDateTime
   * retaining trace order in stream while merging
   * deprecated_keywords decorator may warn and ignore keywords by setting the
     keyword mapping to None
 - obspy.db:
   * added client for a database created by obspy.db
   * adapting to changes in obspy.core.util.base version 0.6.0 and above
 - obspy.gse2:
   * bugfix for buffer overflow in test_readDos
   * bugfix checksum calculation of GSE2/GSE1
 - obspy.imaging:
   * Trace.label/Stream.label can be used to overwrite default labels
   * better support for huge/tiny y-ticks and plots containing multiple traces
   * adding 'equal_scale' option to plot() method
   * Limited localization support and the time axis(es) can be swapped.
   * traces with same id but different processing steps will not be merged
     anymore using the plot() method
   * accept a list of two values for width of beachballs (using Ellipse patch)
 - obspy.iris:
   * added low-level interface for IRIS timeseries WS
   * added low-level interface for IRIS traveltime WS
   * new Client.getEvents method able to return a ObsPy catalog object
 - obspy.mseed:
   * changing license to LGPL (same as libmseed)
   * libmseed 2.7 (fixes sampling rates above 32,767 Hz)
   * adding read/write support for very large and very small sampling rates
     using blockette 100 in MiniSEED
   * new obspy-mseed-recordanalyzer script for analyzing SEED files via
     console
   * new obspy.mseed.util.shiftTimeOfFile() function for shifting
     the time of all records without interfering with the rest of the file.
 - obspy.neries:
   * new format 'catalog' for getEvents, getEventDetail and getLatestEvents
     methods - deprecating old format defaults
 - obspy.sac:
   * bugfix for SAC files containing null terminated strings
 - obspy.seg2:
   * bugfix in parsing starttime from seg2 header
 - obspy.signal:
   * adding toolbox to calculate Time-Frequency Misfits
   * fixed bug in calculation of time derivatives
   * fixing a misleading entry point for trigger, adding a missing one
   * adding coincidence triggering routine
 - obspy.taup:
   * deprecated kilometer2degrees and locations2degrees - one can find those
     methods on obspy.core.util now
 - obspy.xseed:
   * fixed a bug with exactly one pole or one zero in response information

0.1.0:
 - obspy.datamark:
   * read support
 - obspy.realtime:
   * initial release<|MERGE_RESOLUTION|>--- conflicted
+++ resolved
@@ -7,13 +7,10 @@
      objects to shapefile (see #2012)
  - obspy.signal.PPSD:
    * Fixed exact trace cutting for PSD segments (see #2040).
-<<<<<<< HEAD
  - obspy.signal.cross_correlation:
    * Add new correlate_template function with 'full' normalization option,
      required for correlations in template-matching
      (see Issue #2035 and PR #2042).
-=======
->>>>>>> 1fbdebb1
 
 1.1.x:
  - General:
